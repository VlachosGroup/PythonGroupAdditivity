#
#
# setup.py
#
# Installation script to get setuptools to install VGA into
# a Python environment.
#

import sys
import setuptools

# Import the lengthy rich-text README as the package's long
# description:
with open('README.rst', 'r') as fh:
	long_description = fh.read()

setuptools_info = {
<<<<<<< HEAD
	'name': 'pGrAdd',
=======
	'name': 'VGA',
>>>>>>> 31d6df56
	'version': '1.3.6',
	'author': 'Vlachos Research Group',
	'author_email': 'vlachos@udel.edu',
	'description': 'Python package implements the Group Additivity (GA) method for estimating thermodynamic properties',
	'long_description': long_description,
	'zip_safe': True,
	'url': 'https://github.com/VlachosGroup/VlachosGroupAdditivity',
	'packages': setuptools.find_packages(),
	'include_package_data': True,
	'exclude_package_data': {
		'': [ 'README.rst', 'docs', 'example', 'tests', 'PKG-INFO', 'LICENSE.md' ]
	    },
	'install_requires': [
		'pMuTT>=1.2.5',
		'scipy>=1.1.0',
		'numpy>=1.15.1',
		'IPython>=7.0.0',
		'PyYAML>=3.0',
	    ],
	'dependency_links': [
		'git+https://github.com/rdkit/rdkit/',
	    ],
	'classifiers': [
		"Programming Language :: Python :: 3",
		"License :: OSI Approved :: MIT License",
		"Operating System :: OS Independent",
		"Intended Audience :: Science/Research",
		"Topic :: Scientific/Engineering :: Chemistry",
	    ],
    }

if sys.version_info[0] >= 3:
	#
	# Augment for Python 3 setuptools:
	#
	setuptools_info['long_description_content_type'] = 'text/x-rst'

setuptools.setup(**setuptools_info)<|MERGE_RESOLUTION|>--- conflicted
+++ resolved
@@ -15,11 +15,7 @@
 	long_description = fh.read()
 
 setuptools_info = {
-<<<<<<< HEAD
 	'name': 'pGrAdd',
-=======
-	'name': 'VGA',
->>>>>>> 31d6df56
 	'version': '1.3.6',
 	'author': 'Vlachos Research Group',
 	'author_email': 'vlachos@udel.edu',
